import logging
from decimal import Decimal
from random import randint
from time import time
from typing import cast

from geniusweb.actions.Accept import Accept
from geniusweb.actions.Action import Action
from geniusweb.actions.Offer import Offer
from geniusweb.actions.PartyId import PartyId
from geniusweb.bidspace.AllBidsList import AllBidsList
from geniusweb.inform.ActionDone import ActionDone
from geniusweb.inform.Finished import Finished
from geniusweb.inform.Inform import Inform
from geniusweb.inform.Settings import Settings
from geniusweb.inform.YourTurn import YourTurn
from geniusweb.issuevalue.Bid import Bid
from geniusweb.issuevalue.Domain import Domain
from geniusweb.party.Capabilities import Capabilities
from geniusweb.party.DefaultParty import DefaultParty
from geniusweb.profile.utilityspace.LinearAdditiveUtilitySpace import (
    LinearAdditiveUtilitySpace,
)
from geniusweb.profileconnection.ProfileConnectionFactory import (
    ProfileConnectionFactory,
)
from geniusweb.progress.ProgressTime import ProgressTime
from geniusweb.references.Parameters import Parameters
from tudelft_utilities_logging.ReportToLogger import ReportToLogger

from geniusweb.opponentmodel import FrequencyOpponentModel

class BattleDroid(DefaultParty):
    """
    Template of a Python geniusweb agent.
    """

    def __init__(self):
        super().__init__()
        self.logger: ReportToLogger = self.getReporter()

        self.domain: Domain = None
        self.parameters: Parameters = None
        self.profile: LinearAdditiveUtilitySpace = None
        self.progress: ProgressTime = None
        self.me: PartyId = None
        self.other: str = None
        self.settings: Settings = None
        self.storage_dir: str = None
        self.bid_history: list = []
        self.value_frequencies: list = []
        self.issue_weights: list = []
<<<<<<< HEAD
        self.value_tracker: list = []
        self.last_received_bid: Bid = None
=======
        self.issue_change_counter: list = []
>>>>>>> 60759f25
        
        self.utility_last_received_bid: float = 1.0
        self.utility_last_sent_bid: float = 1.0

        self.logger.log(logging.INFO, "party is initialized")

    def notifyChange(self, data: Inform):
        """MUST BE IMPLEMENTED
        This is the entry point of all interaction with your agent after is has been initialised.
        How to handle the received data is based on its class type.

        Args:
            info (Inform): Contains either a request for action or information.
        """

        # a Settings message is the first message that will be send to your
        # agent containing all the information about the negotiation session.
        if isinstance(data, Settings):
            self.settings = cast(Settings, data)
            self.me = self.settings.getID()

            # progress towards the deadline has to be tracked manually through the use of the Progress object
            self.progress = self.settings.getProgress()

            self.parameters = self.settings.getParameters()
            self.storage_dir = self.parameters.get("storage_dir")

            # the profile contains the preferences of the agent over the domain
            profile_connection = ProfileConnectionFactory.create(
                data.getProfile().getURI(), self.getReporter()
            )
            self.profile = profile_connection.getProfile()
            self.domain = self.profile.getDomain()
            profile_connection.close()

        # ActionDone informs you of an action (an offer or an accept)
        # that is performed by one of the agents (including yourself).
        elif isinstance(data, ActionDone):
            action = cast(ActionDone, data).getAction()
            actor = action.getActor()

            # ignore action if it is our action
            if actor != self.me:
                # obtain the name of the opponent, cutting of the position ID.
                self.other = str(actor).rsplit("_", 1)[0]

                # process action done by opponent
                self.opponent_action(action)
        # YourTurn notifies you that it is your turn to act
        elif isinstance(data, YourTurn):
            # execute a turn
            self.my_turn()

        # Finished will be send if the negotiation has ended (through agreement or deadline)
        elif isinstance(data, Finished):
            self.save_data()
            # terminate the agent MUST BE CALLED
            self.logger.log(logging.INFO, "party is terminating:")
            super().terminate()
        else:
            self.logger.log(logging.WARNING, "Ignoring unknown info " + str(data))

    def getCapabilities(self) -> Capabilities:
        """MUST BE IMPLEMENTED
        Method to indicate to the protocol what the capabilities of this agent are.
        Leave it as is for the ANL 2022 competition

        Returns:
            Capabilities: Capabilities representation class
        """
        return Capabilities(
            set(["SAOP"]),
            set(["geniusweb.profile.utilityspace.LinearAdditive"]),
        )

    def send_action(self, action: Action):
        """Sends an action to the opponent(s)

        Args:
            action (Action): action of this agent
        """
        self.getConnection().send(action)

    # give a description of your agent
    def getDescription(self) -> str:
        """MUST BE IMPLEMENTED
        Returns a description of your agent. 1 or 2 sentences.

        Returns:
            str: Agent description
        """
        return "Battle Droid beep beep"

    def opponent_action(self, action):
        """Process an action that was received from the opponent.

        Args:
            action (Action): action of opponent
        """
        if isinstance(action, Offer):
            bid: Bid = cast(Offer, action).getBid()

            # Set bid as last received
            self.last_received_bid = bid

            # How many issues are there in the bid.
            issues_length: int = len(self.last_received_bid.getIssues())
            # The values for every issue.
            issue_values: list = list(self.last_received_bid.getIssueValues().values())
            self.bid_history.append(issue_values)

            # Initializes the values for the issue weights, the value tracker and the frequency of the issue.
            if not self.issue_weights:
                for i in range(issues_length):
                    # 1.0 / amount of issues to set it to an even division.
                    self.issue_weights.append(1.0 / issues_length)
                    # Set how often an issue has changed to 1.0.
                    self.issue_change_counter.append(1.0)
                    # Set the frequencies of the issue values to 1.0.
                    self.value_frequencies.append({issue_values[i]: 1.0})

            else:
                # go through every issue in the received bid and update the frequency values.
                for i, issue_values_last_bid in enumerate(self.last_received_bid.getIssueValues().values()):
                    # If the values in the last received bid have changed with the previous bid, indicate it is less important
                    if self.bid_history[-1][i] != issue_values_last_bid:
                        self.issue_change_counter[i] *= 2
        
                    # Update the weight of the issue
                    change_total = sum(self.issue_change_counter)
                    issue_weight_sum = change_total - self.issue_change_counter[i]
                    issue_weight_denominator = change_total * (len(self.last_received_bid.getIssueValues()) - 1)
                    self.issue_weights[i] = issue_weight_sum / issue_weight_denominator
    
                    # Increment the frequency of the issue values
                    self.value_frequencies[i][issue_values_last_bid] = self.value_frequencies[i].get(issue_values_last_bid, 0) + 1
            

    def my_turn(self):
        """This method is called when it is our turn. It should decide upon an action
        to perform and send this action to the opponent.
        """

        # calculates the utility of the last received bid.
        utility: float = 0
<<<<<<< HEAD
        
        if not self.last_received_bid:
            utility = 0.95
        else:
            for i in range(len(self.last_received_bid.getIssues())):
                utility += self.issue_weights[i] * (self.frequencies[i][list(self.last_received_bid.getIssueValues().values())[i]] / sum(self.frequencies[i].values()))
=======
        for i in range(len(self.last_received_bid.getIssues())):
            utility += self.issue_weights[i] * (self.value_frequencies[i][list(self.last_received_bid.getIssueValues().values())[i]] / sum(self.value_frequencies[i].values()))
>>>>>>> 60759f25
        
        # Find a bid before the accept condition to compare the last received bid with our own next bid.
        bid: Bid = self.find_bid(utility)

        # check if the last received offer is good enough.
        if self.accept_condition(self.last_received_bid):
            # if so, accept the offer
            action = Accept(self.me, self.last_received_bid)
        else:
            # if not, propose a counter offer.
            action = Offer(self.me, bid)

        self.utility_last_received_bid = utility
        # send the action
        self.send_action(action)

    def save_data(self):
        """This method is called after the negotiation is finished. It can be used to store data
        for learning capabilities. Note that no extensive calculations can be done within this method.
        Taking too much time might result in your agent being killed, so use it for storage only.
        """
        data = "Data for learning (see README.md)"
        with open(f"{self.storage_dir}/data.md", "w") as f:
            f.write(data)

    def accept_condition(self, bid: Bid) -> bool:
        if bid is None:
            return False
        # progress of the negotiation session between 0 and 1 (1 is deadline)
        progress: float = self.progress.get(time() * 1000)


        if self.profile.getReservationBid() is None:
            reservation = 0.0
        else:
            reservation = self.profile.getUtility(self.profile.getReservationBid())

        if self.profile.getUtility(bid) >= 0.99:
            return True
        
        # "The family of curves with beta > 1 are called Boulware, whereas beta < 1 are termed Conceder"
        # Source for formula: https://web.fe.up.pt/~eol/schaefer/diplom/TacticsAndStrategies.htm
        beta: float = 0.001
        k: float = 0.18
        utility: float = k + (1-k) * pow(progress, 1/beta)
        if self.profile.getUtility(bid) >= 1 - utility:
            return True
        
        # Old code
        # beta: float = 0.000000001
        # x_0: float = 0.9
        # g_r: float = x_0 + (1.0 - x_0) * pow(progress, (1.0 / beta))
        # x_min: float = 0.8
        # x_max: float = 1.0
        # utility_x: float = x_min + (1.0 - g_r) * (x_max - x_min)
        # if self.profile.getUtility(bid) >= utility_x:
        #     return True

        # very basic approach that accepts if the offer is valued above the reservation value and
        # 99% of the time towards the deadline has passed
        conditions = [
            self.profile.getUtility(bid) > reservation,
            progress >= 0.99,
        ]
        
        return all(conditions)

    def find_bid(self, utility: float) -> Bid:
        """This method is called when its our turn. We use the returned value to compare it with
        the last received bid and then either accept the receid bid or send this bid. We use a 
        tit-for-tat strategy.
        """
        # Compose a list of all possible bids
        domain = self.profile.getDomain()
        # Get all possible bids
        all_bids = AllBidsList(domain)
        
        # Calculate the difference between the last received bid utility and the current utility
        diff_received_utility: float = self.utility_last_received_bid - utility

        for _ in range(5000):
            # Choose a random bid
            bid = all_bids.get(randint(0, all_bids.size() - 1))
            # Calculate the difference between the last sent bid utility and current bid utility
            diff_sent_utility = Decimal(self.utility_last_sent_bid) - self.profile.getUtility(bid)
            # Check if the conditions for a valid bid are met
            conditions = [
                -0.2 < diff_sent_utility  - (Decimal(diff_received_utility) * Decimal(0.3)) < 0.05,
                Decimal(self.utility_last_sent_bid) - self.profile.getUtility(bid) < 0.1
            ]
            if all(conditions):
                # If all conditions are met, return the bid
                self.utility_last_sent_bid = self.profile.getUtility(bid)
                return bid
        
        # If no valid bid is found, loop through possible bids again
        for _ in range(5000):
            # Choose a random bid
            bid = all_bids.get(randint(0, all_bids.size() - 1))
            # Check if the new bid utility is close to or better than the last sent bid utility
            if self.utility_last_sent_bid - self.profile.getUtility(bid) < 0.1:
                self.utility_last_sent_bid = self.profile.getUtility(bid)
                return bid
            
        # If no valid bid is found, choose a random bid
        bid = all_bids.get(randint(0, all_bids.size() - 1))
        self.utility_last_sent_bid = self.profile.getUtility(bid)
        return bid<|MERGE_RESOLUTION|>--- conflicted
+++ resolved
@@ -50,12 +50,8 @@
         self.bid_history: list = []
         self.value_frequencies: list = []
         self.issue_weights: list = []
-<<<<<<< HEAD
-        self.value_tracker: list = []
+        self.issue_change_counter: list = []
         self.last_received_bid: Bid = None
-=======
-        self.issue_change_counter: list = []
->>>>>>> 60759f25
         
         self.utility_last_received_bid: float = 1.0
         self.utility_last_sent_bid: float = 1.0
@@ -201,17 +197,12 @@
 
         # calculates the utility of the last received bid.
         utility: float = 0
-<<<<<<< HEAD
         
         if not self.last_received_bid:
             utility = 0.95
         else:
             for i in range(len(self.last_received_bid.getIssues())):
                 utility += self.issue_weights[i] * (self.frequencies[i][list(self.last_received_bid.getIssueValues().values())[i]] / sum(self.frequencies[i].values()))
-=======
-        for i in range(len(self.last_received_bid.getIssues())):
-            utility += self.issue_weights[i] * (self.value_frequencies[i][list(self.last_received_bid.getIssueValues().values())[i]] / sum(self.value_frequencies[i].values()))
->>>>>>> 60759f25
         
         # Find a bid before the accept condition to compare the last received bid with our own next bid.
         bid: Bid = self.find_bid(utility)
